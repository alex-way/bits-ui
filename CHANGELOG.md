--- conflicted
+++ resolved
@@ -1,7 +1,5 @@
 # @huntabyte/primitives
 
-<<<<<<< HEAD
-=======
 ## 0.0.22
 
 ### Patch Changes
@@ -9,7 +7,6 @@
 - 4fe9ccc: Revert menubar changes
 - 331c599: Fix menubar keyboard
 
->>>>>>> 959765f2
 ## 0.0.21
 
 ### Patch Changes
